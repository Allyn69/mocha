/* eslint-env browser */

/**
 * Module dependencies.
 */

<<<<<<< HEAD
var Base = require('./base');
var utils = require('../utils');
var Progress = require('../browser/progress');
var escape = utils.escape;
=======
var Base = require('./base')
  , utils = require('../utils')
  , Progress = require('../browser/progress')
  , escapeRe = require('../browser/escape-string-regexp')
  , escape = utils.escape;
>>>>>>> f652414a

/**
 * Save timer references to avoid Sinon interfering (see GH-237).
 */

/* eslint-disable no-unused-vars, no-native-reassign */
var Date = global.Date;
var setTimeout = global.setTimeout;
var setInterval = global.setInterval;
var clearTimeout = global.clearTimeout;
var clearInterval = global.clearInterval;
/* eslint-enable no-unused-vars, no-native-reassign */

/**
 * Expose `HTML`.
 */

exports = module.exports = HTML;

/**
 * Stats template.
 */

var statsTemplate = '<ul id="mocha-stats">'
  + '<li class="progress"><canvas width="40" height="40"></canvas></li>'
  + '<li class="passes"><a href="javascript:void(0);">passes:</a> <em>0</em></li>'
  + '<li class="failures"><a href="javascript:void(0);">failures:</a> <em>0</em></li>'
  + '<li class="duration">duration: <em>0</em>s</li>'
  + '</ul>';

/**
 * Initialize a new `HTML` reporter.
 *
 * @api public
 * @param {Runner} runner
 */
function HTML(runner) {
  Base.call(this, runner);

  var self = this;
  var stats = this.stats;
  var stat = fragment(statsTemplate);
  var items = stat.getElementsByTagName('li');
  var passes = items[1].getElementsByTagName('em')[0];
  var passesLink = items[1].getElementsByTagName('a')[0];
  var failures = items[2].getElementsByTagName('em')[0];
  var failuresLink = items[2].getElementsByTagName('a')[0];
  var duration = items[3].getElementsByTagName('em')[0];
  var canvas = stat.getElementsByTagName('canvas')[0];
  var report = fragment('<ul id="mocha-report"></ul>');
  var stack = [report];
  var progress;
  var ctx;
  var root = document.getElementById('mocha');

  if (canvas.getContext) {
    var ratio = window.devicePixelRatio || 1;
    canvas.style.width = canvas.width;
    canvas.style.height = canvas.height;
    canvas.width *= ratio;
    canvas.height *= ratio;
    ctx = canvas.getContext('2d');
    ctx.scale(ratio, ratio);
    progress = new Progress();
  }

  if (!root) {
    return error('#mocha div missing, add it to your document');
  }

  // pass toggle
  on(passesLink, 'click', function() {
    unhide();
    var name = (/pass/).test(report.className) ? '' : ' pass';
    report.className = report.className.replace(/fail|pass/g, '') + name;
    if (report.className.trim()) {
      hideSuitesWithout('test pass');
    }
  });

  // failure toggle
  on(failuresLink, 'click', function() {
    unhide();
    var name = (/fail/).test(report.className) ? '' : ' fail';
    report.className = report.className.replace(/fail|pass/g, '') + name;
    if (report.className.trim()) {
      hideSuitesWithout('test fail');
    }
  });

  root.appendChild(stat);
  root.appendChild(report);

  if (progress) {
    progress.size(40);
  }

  runner.on('suite', function(suite) {
    if (suite.root) {
      return;
    }

    // suite
    var url = self.suiteURL(suite);
    var el = fragment('<li class="suite"><h1><a href="%s">%s</a></h1></li>', url, escape(suite.title));

    // container
    stack[0].appendChild(el);
    stack.unshift(document.createElement('ul'));
    el.appendChild(stack[0]);
  });

  runner.on('suite end', function(suite) {
    if (suite.root) {
      return;
    }
    stack.shift();
  });

  runner.on('fail', function(test) {
    if (test.type === 'hook') {
      runner.emit('test end', test);
    }
  });

  runner.on('test end', function(test) {
    // TODO: add to stats
    var percent = stats.tests / this.total * 100 | 0;
    if (progress) {
      progress.update(percent).draw(ctx);
    }

    // update stats
    var ms = new Date() - stats.start;
    text(passes, stats.passes);
    text(failures, stats.failures);
    text(duration, (ms / 1000).toFixed(2));

    // test
    var el;
    if (test.state === 'passed') {
      var url = self.testURL(test);
      el = fragment('<li class="test pass %e"><h2>%e<span class="duration">%ems</span> <a href="%s" class="replay">‣</a></h2></li>', test.speed, test.title, test.duration, url);
    } else if (test.pending) {
      el = fragment('<li class="test pass pending"><h2>%e</h2></li>', test.title);
    } else {
      el = fragment('<li class="test fail"><h2>%e <a href="%e" class="replay">‣</a></h2></li>', test.title, self.testURL(test));
      var stackString; // Note: Includes leading newline
      var message = test.err.toString();

      // <=IE7 stringifies to [Object Error]. Since it can be overloaded, we
      // check for the result of the stringifying.
      if (message === '[object Error]') {
        message = test.err.message;
      }

      if (test.err.stack) {
        var indexOfMessage = test.err.stack.indexOf(test.err.message);
        if (indexOfMessage === -1) {
          stackString = test.err.stack;
        } else {
          stackString = test.err.stack.substr(test.err.message.length + indexOfMessage);
        }
      } else if (test.err.sourceURL && test.err.line !== undefined) {
        // Safari doesn't give you a stack. Let's at least provide a source line.
        stackString = '\n(' + test.err.sourceURL + ':' + test.err.line + ')';
      }

      stackString = stackString || '';

      if (test.err.htmlMessage && stackString) {
        el.appendChild(fragment('<div class="html-error">%s\n<pre class="error">%e</pre></div>', test.err.htmlMessage, stackString));
      } else if (test.err.htmlMessage) {
        el.appendChild(fragment('<div class="html-error">%s</div>', test.err.htmlMessage));
      } else {
        el.appendChild(fragment('<pre class="error">%e%e</pre>', message, stackString));
      }
    }

    // toggle code
    // TODO: defer
    if (!test.pending) {
      var h2 = el.getElementsByTagName('h2')[0];

      on(h2, 'click', function() {
        pre.style.display = pre.style.display === 'none' ? 'block' : 'none';
      });

      var pre = fragment('<pre><code>%e</code></pre>', utils.clean(test.fn.toString()));
      el.appendChild(pre);
      pre.style.display = 'none';
    }

    // Don't call .appendChild if #mocha-report was already .shift()'ed off the stack.
    if (stack[0]) {
      stack[0].appendChild(el);
    }
  });
}

/**
 * Makes a URL, preserving querystring ("search") parameters.
 *
 * @param {string} s
 * @return {string} A new URL.
 */
function makeUrl(s) {
  var search = window.location.search;

  // Remove previous grep query parameter if present
  if (search) {
    search = search.replace(/[?&]grep=[^&\s]*/g, '').replace(/^&/, '?');
  }

<<<<<<< HEAD
  return window.location.pathname + (search ? search + '&' : '?') + 'grep=' + encodeURIComponent(s);
}
=======
  return window.location.pathname + (search ? search + '&' : '?' ) + 'grep=' + encodeURIComponent(escapeRe(s));
};
>>>>>>> f652414a

/**
 * Provide suite URL.
 *
 * @param {Object} [suite]
 */
HTML.prototype.suiteURL = function(suite) {
  return makeUrl(suite.fullTitle());
};

/**
 * Provide test URL.
 *
 * @param {Object} [test]
 */
HTML.prototype.testURL = function(test) {
  return makeUrl(test.fullTitle());
};

/**
 * Display error `msg`.
 *
 * @param {string} msg
 */
function error(msg) {
  document.body.appendChild(fragment('<div id="mocha-error">%s</div>', msg));
}

/**
 * Return a DOM fragment from `html`.
 *
 * @param {string} html
 */
function fragment(html) {
  var args = arguments;
  var div = document.createElement('div');
  var i = 1;

  div.innerHTML = html.replace(/%([se])/g, function(_, type) {
    switch (type) {
      case 's': return String(args[i++]);
      case 'e': return escape(args[i++]);
      // no default
    }
  });

  return div.firstChild;
}

/**
 * Check for suites that do not have elements with `classname`, and hide them.
 *
 * @param {text} classname
 */
function hideSuitesWithout(classname) {
  var suites = document.getElementsByClassName('suite');
  for (var i = 0; i < suites.length; i++) {
    var els = suites[i].getElementsByClassName(classname);
    if (!els.length) {
      suites[i].className += ' hidden';
    }
  }
}

/**
 * Unhide .hidden suites.
 */
function unhide() {
  var els = document.getElementsByClassName('suite hidden');
  for (var i = 0; i < els.length; ++i) {
    els[i].className = els[i].className.replace('suite hidden', 'suite');
  }
}

/**
 * Set an element's text contents.
 *
 * @param {HTMLElement} el
 * @param {string} contents
 */
function text(el, contents) {
  if (el.textContent) {
    el.textContent = contents;
  } else {
    el.innerText = contents;
  }
}

/**
 * Listen on `event` with callback `fn`.
 */
function on(el, event, fn) {
  if (el.addEventListener) {
    el.addEventListener(event, fn, false);
  } else {
    el.attachEvent('on' + event, fn);
  }
}<|MERGE_RESOLUTION|>--- conflicted
+++ resolved
@@ -4,18 +4,11 @@
  * Module dependencies.
  */
 
-<<<<<<< HEAD
 var Base = require('./base');
 var utils = require('../utils');
 var Progress = require('../browser/progress');
+var escapeRe = require('../browser/escape-string-regexp');
 var escape = utils.escape;
-=======
-var Base = require('./base')
-  , utils = require('../utils')
-  , Progress = require('../browser/progress')
-  , escapeRe = require('../browser/escape-string-regexp')
-  , escape = utils.escape;
->>>>>>> f652414a
 
 /**
  * Save timer references to avoid Sinon interfering (see GH-237).
@@ -230,13 +223,8 @@
     search = search.replace(/[?&]grep=[^&\s]*/g, '').replace(/^&/, '?');
   }
 
-<<<<<<< HEAD
-  return window.location.pathname + (search ? search + '&' : '?') + 'grep=' + encodeURIComponent(s);
-}
-=======
-  return window.location.pathname + (search ? search + '&' : '?' ) + 'grep=' + encodeURIComponent(escapeRe(s));
-};
->>>>>>> f652414a
+  return window.location.pathname + (search ? search + '&' : '?') + 'grep=' + encodeURIComponent(escapeRe(s));
+}
 
 /**
  * Provide suite URL.
@@ -287,7 +275,8 @@
 }
 
 /**
- * Check for suites that do not have elements with `classname`, and hide them.
+ * Check for suites that do not have elements
+ * with `classname`, and hide them.
  *
  * @param {text} classname
  */
